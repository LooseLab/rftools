--- conflicted
+++ resolved
@@ -1,4 +1,4 @@
-<<<<<<< HEAD
+#![forbid(unsafe_code)]
 //! # RfTools
 //!
 //! This is a simple, fast Rust project that implements simple parsing of ONT sequencing
@@ -39,10 +39,6 @@
 //! Error handling follows the guidelines described in [BurntSushi's Blog](https://blog.burntsushi.net/rust-error-handling/).
 //!
 mod _splitting;
-=======
-#![forbid(unsafe_code)]
-
->>>>>>> 2cf26c23
 mod cli;
 mod split_bam;
 mod split_fq;
